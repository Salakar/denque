'use strict';

/**
 * Custom implementation of a double ended queue.
 */
function Denque(array) {
  // circular buffer
  this._list = new Array(4);
  // bit mask
  this._capacityMask = 0x3;
  // next unread item
  this._head = 0;
  // next empty slot
  this._tail = 0;

  if (Array.isArray(array)) {
    this._fromArray(array);
  }
}

/**
 * -------------
 *  PUBLIC API
 * -------------
 */

/**
 * Returns the item at the specified index from the list.
 * 0 is the first element, 1 is the second, and so on...
 * Elements at negative values are that many from the end: -1 is one before the end
 * (the last element), -2 is two before the end (one before last), etc.
 * @param index
 * @returns {*}
 */
Denque.prototype.peekAt = function peekAt(index) {
  var i = index;
  // expect a number or return undefined
  if ((i !== (i | 0))) {
    return void 0;
  }
  var len = this.size();
  if (i >= len || i < -len) return undefined;
  if (i < 0) i += len;
  i = (this._head + i) & this._capacityMask;
  return this._list[i];
};

/**
 * Alias for peakAt()
 * @param i
 * @returns {*}
 */
Denque.prototype.get = function get(i) {
  return this.peekAt(i);
};

/**
 * Returns the first item in the list without removing it.
 * @returns {*}
 */
Denque.prototype.peek = function peek() {
  if (this._head === this._tail) return undefined;
  return this._list[this._head];
};

/**
 * Alias for peek()
 * @returns {*}
 */
Denque.prototype.peekFront = function peekFront() {
  return this.peek();
};

/**
 * Returns the item that is at the back of the queue without removing it.
 * Uses peekAt(-1)
 */
Denque.prototype.peekBack = function peekBack() {
  return this.peekAt(-1);
};

/**
 * Returns the current length of the queue
 * @return {Number}
 */
Object.defineProperty(Denque.prototype, 'length', {
  get: function length() {
    return this.size();
  }
});

/**
 * Return the number of items on the list, or 0 if empty.
 * @returns {number}
 */
Denque.prototype.size = function size() {
  if (this._head === this._tail) return 0;
  if (this._head < this._tail) return this._tail - this._head;
  else return this._capacityMask + 1 - (this._head - this._tail);
};

/**
 * Add an item at the beginning of the list.
 * @param item
 */
Denque.prototype.unshift = function unshift(item) {
  if (item === undefined) return this.length;
  var len = this._list.length;
  this._head = (this._head - 1 + len) & this._capacityMask;
  this._list[this._head] = item;
  if (this._tail === this._head) this._growArray();
  if (this._head < this._tail) return this._tail - this._head;
  else return this._capacityMask + 1 - (this._head - this._tail);
};

/**
 * Remove and return the first item on the list,
 * Returns undefined if the list is empty.
 * @returns {*}
 */
Denque.prototype.shift = function shift() {
  var head = this._head;
  if (head === this._tail) return undefined;
  var item = this._list[head];
  this._list[head] = undefined;
  this._head = (head + 1) & this._capacityMask;
  if (head < 2 && this._tail > 10000 && this._tail <= this._list.length >>> 2) this._shrinkArray();
  return item;
};

/**
 * Add an item to the bottom of the list.
 * @param item
 */
Denque.prototype.push = function push(item) {
  if (item === undefined) return this.length;
  var tail = this._tail;
  this._list[tail] = item;
  this._tail = (tail + 1) & this._capacityMask;
  if (this._tail === this._head) {
    this._growArray();
  }

  if (this._head < this._tail) return this._tail - this._head;
  else return this._capacityMask + 1 - (this._head - this._tail);
};

/**
 * Remove and return the last item on the list.
 * Returns undefined if the list is empty.
 * @returns {*}
 */
Denque.prototype.pop = function pop() {
  var tail = this._tail;
  if (tail === this._head) return undefined;
  var len = this._list.length;
  this._tail = (tail - 1 + len) & this._capacityMask;
  var item = this._list[this._tail];
  this._list[this._tail] = undefined;
  if (this._head < 2 && tail > 10000 && tail <= len >>> 2) this._shrinkArray();
  return item;
};

/**
 * Remove and return the item at the specified index from the list.
 * Returns undefined if the list is empty.
 * @param index
 * @returns {*}
 */
Denque.prototype.removeOne = function removeOne(index) {
  var i = index;
  // expect a number or return undefined
  if ((i !== (i | 0))) {
    return void 0;
  }
  if (this._head === this._tail) return void 0;
  var size = this.size();
  var len = this._list.length;
  if (i >= size || i < -size) return void 0;
  if (i < 0) i += size;
  i = (this._head + i) & this._capacityMask;
  var item = this._list[i];
  var k;
  if (index < size / 2) {
    for (k = index; k > 0; k--) {
      this._list[i] = this._list[i = (i - 1 + len) & this._capacityMask];
    }
    this._list[i] = void 0;
    this._head = (this._head + 1 + len) & this._capacityMask;
  } else {
    for (k = size - 1 - index; k > 0; k--) {
      this._list[i] = this._list[i = ( i + 1 + len) & this._capacityMask];
    }
    this._list[i] = void 0;
    this._tail = (this._tail - 1 + len) & this._capacityMask;
  }
  return item;
};

/**
 * Remove number of items from the specified index from the list.
 * Returns array of removed items.
 * Returns undefined if the list is empty.
 * @param index
 * @param count
 * @returns {array}
 */
Denque.prototype.remove = function remove(index, count) {
  var i = index;
  var removed;
  var del_count = count;
  // expect a number or return undefined
  if ((i !== (i | 0))) {
    return void 0;
  }
  if (this._head === this._tail) return void 0;
  var size = this.size();
  var len = this._list.length;
  if (i >= size || i < -size || count < 1) return void 0;
  if (i < 0) i += size;
  if (count === 1 || !count) {
    removed = new Array(1);
    removed[0] = this.removeOne(i);
    return removed;
  }
  if (i === 0 && i + count >= size) return this.clear();
  if (i + count > size) count = size - i;
  var k;
  removed = new Array(count);
  for (k = 0; k < count; k++) {
    removed[k] = this._list[(this._head + i + k) & this._capacityMask];
  }
  i = (this._head + i) & this._capacityMask;
  if (index + count === size) {
    this._tail = (this._tail - count + len) & this._capacityMask;
    for (k = count; k > 0; k--) {
      this._list[i = (i + 1 + len) & this._capacityMask] = void 0;
    }
    return removed;
  }
  if (index === 0) {
    this._head = (this._head + count + len) & this._capacityMask;
    for (k = count - 1; k > 0; k--) {
      this._list[i = (i + 1 + len) & this._capacityMask] = void 0;
    }
    return removed;
  }
  if (index < size / 2) {
    this._head = (this._head + index + count + len) & this._capacityMask;
    for (k = index; k > 0; k--) {
      this.unshift(this._list[i = (i - 1 + len) & this._capacityMask]);
    }
    i = (this._head - 1 + len) & this._capacityMask;
    while (del_count > 0) {
      this._list[i = (i - 1 + len) & this._capacityMask] = void 0;
      del_count--;
    }
  } else {
    this._tail = i;
    i = (i + count + len) & this._capacityMask;
    for (k = size - (count + index); k > 0; k--) {
      this.push(this._list[i++]);
    }
    i = this._tail;
    while (del_count > 0) {
      this._list[i = (i + 1 + len) & this._capacityMask] = void 0;
      del_count--;
    }
  }
  if (this._head < 2 && this._tail > 10000 && this._tail <= len >>> 2) this._shrinkArray();
  return removed;
};

/**
 * Native splice implementation.
 * Remove number of items from the specified index from the list and/or add new elements.
 * Returns array of removed items or empty array if count == 0.
 * Returns undefined if the list is empty.
 *
 * @param index
 * @param count
 * @param {...*} [elements]
 * @returns {array}
 */
Denque.prototype.splice = function splice(index, count) {
  var i = index;
  var size = this.size();
  // expect a number or return undefined
  if ((i !== (i | 0))) {
    return void 0;
  }
  if (this._head === this._tail) return void 0;
  if (i > size || i < -size) return void 0;
  if (i === size && count != 0) return void 0;
  if (i < 0) i += size;
  if (arguments.length > 2) {
    var k;
    var temp;
    var removed;
    var arg_len = arguments.length;
    var len = this._list.length;
    var arguments_index = 2;
    if (i < size / 2) {
      temp = new Array(i);
      for (k = 0; k < i; k++) {
        temp[k] = this._list[(this._head + k) & this._capacityMask];
      }
      if (count === 0) {
        removed = [];
        if (i > 0) {
          this._head = (this._head + i + len) & this._capacityMask;
        }
      } else {
        removed = this.remove(i, count);
        this._head = (this._head + i + len) & this._capacityMask;
      }
      while (arg_len > arguments_index) {
        this.unshift(arguments[--arg_len]);
      }
      for (k = i; k > 0; k--) {
        this.unshift(temp[k - 1]);
      }
    } else {
      temp = new Array(size - (i + count));
      var leng = temp.length;
      for (k = 0; k < leng; k++) {
        temp[k] = this._list[(this._head + i + count + k) & this._capacityMask];
      }
      if (count === 0) {
        removed = [];
<<<<<<< HEAD
        if(i != size){
          this._tail = (this._head + i + len) & this._capacityMask;
=======
        if (i != size) {
          this._tail = (i - 1 + len) & this._capacityMask;
>>>>>>> 661843c1
        }
      } else {
        removed = this.remove(i, count);
        this._tail = (this._tail - leng + len) & this._capacityMask;
      }
      while (arguments_index < arg_len) {
        this.push(arguments[arguments_index++]);
      }
      for (k = 0; k < leng; k++) {
        this.push(temp[k]);
      }
    }
    return removed;
  } else {
    return this.remove(i, count);
  }
};

/**
 * Soft clear - does not reset capacity.
 */
Denque.prototype.clear = function clear() {
  this._head = 0;
  this._tail = 0;
};

/**
 * Returns true or false whether the list is empty.
 * @returns {boolean}
 */
Denque.prototype.isEmpty = function isEmpty() {
  return this._head === this._tail;
};

/**
 * Returns an array of all queue items.
 * @returns {Array}
 */
Denque.prototype.toArray = function toArray() {
  return this._copyArray(false);
};

/**
 * -------------
 *   INTERNALS
 * -------------
 */

/**
 * Fills the queue with items from an array
 * For use in the constructor
 * @param array
 * @private
 */
Denque.prototype._fromArray = function _fromArray(array) {
  for (var i = 0; i < array.length; i++) this.push(array[i]);
};

/**
 *
 * @param fullCopy
 * @returns {Array}
 * @private
 */
Denque.prototype._copyArray = function _copyArray(fullCopy) {
  var newArray = [];
  var list = this._list;
  var len = list.length;
  var i;
  if (fullCopy || this._head > this._tail) {
    for (i = this._head; i < len; i++) newArray.push(list[i]);
    for (i = 0; i < this._tail; i++) newArray.push(list[i]);
  } else {
    for (i = this._head; i < this._tail; i++) newArray.push(list[i]);
  }
  return newArray;
};

/**
 * Grows the internal list array.
 * @private
 */
Denque.prototype._growArray = function _growArray() {
  if (this._head) {
    // copy existing data, head to end, then beginning to tail.
    this._list = this._copyArray(true);
    this._head = 0;
  }

  // head is at 0 and array is now full, safe to extend
  this._tail = this._list.length;

  this._list.length *= 2;
  this._capacityMask = (this._capacityMask << 1) | 1;
};

/**
 * Shrinks the internal list array.
 * @private
 */
Denque.prototype._shrinkArray = function _shrinkArray() {
  this._list.length >>>= 1;
  this._capacityMask >>>= 1;
};


module.exports = Denque;<|MERGE_RESOLUTION|>--- conflicted
+++ resolved
@@ -328,13 +328,8 @@
       }
       if (count === 0) {
         removed = [];
-<<<<<<< HEAD
         if(i != size){
           this._tail = (this._head + i + len) & this._capacityMask;
-=======
-        if (i != size) {
-          this._tail = (i - 1 + len) & this._capacityMask;
->>>>>>> 661843c1
         }
       } else {
         removed = this.remove(i, count);
